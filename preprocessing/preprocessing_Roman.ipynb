{
 "cells": [
  {
   "cell_type": "markdown",
   "metadata": {},
   "source": [
    "TODO:\n",
    "- Describe HBc.. Columns"
   ]
  },
  {
   "cell_type": "markdown",
   "metadata": {},
   "source": [
    "# 4Da Medical Data Analysis and Visualisation FS\n",
    "**Authors:** Roman Studer, Alexandre Rau\n",
    "\n",
    "**Goal:** The goal of the Medical Challenge is the automated classification of the eye disease uveities. The goal is to find the best possible model for classifying the disease based on a data set of +1000 patients. Important features for the prediction are to be identified."
   ]
  },
  {
   "cell_type": "markdown",
   "metadata": {},
   "source": [
    "## Detailed Description\n",
    "The detailed description was taken from the job description on the [DS-Spaces website](https://ds-spaces.technik.fhnw.ch/medical-data-analysis-and-visualisation-fs/#menu-second) on 08/03/2021: \n",
    "\n",
    "In this international challenge, you will work in collaboration with Prof. Dr. Nida Şen (MD, MHS, Director of the Uveitis Clinic at the National Eye Institute, Washington DC) and her team, including Dr. Shilpa Kodati. Dr. David Kuo (MD, Biomed Eng.) of University of California, San Diego is also glad to support to project (in an asynchronous manner due to the large differences in time zones). You can listen to a 25-min podcast interview with Dr. Şen to get a first impression of her research agenda. Using real data obtained from 1075 patients with 55 markers (more  detailed description below), you will delve into computational methods for medical research to identify which markers are relevant for the diagnosis of uveitis, a common eye disease. \n",
    "\n",
    "**International and interdisciplinary** setting As the description above suggests, an exciting and challenging aspect of this challenge is in its interdisciplinarity and internationality. You will experience different academic cultures, professional roles/backgrounds and fully practice your English in a professional setting. The collaborative international work means several virtual meetings with our international partner and requires some flexibility due to time zones. These interactions will serve as an opportunity to practice and reflect on questions related to intercultural competence, i.e., intercultural communication and collaboration. Since it is a medical challenge you will also need to learn new terminology and communicate your ideas to a client of a different field.\n",
    "\n",
    "**Description of the disease**  Uveitis is a group of inflammatory diseases of the uveal tract of the eye. It is a sight-threatening autoimmune disease and it is responsible for approximately 10-15% of blindness. This disease has a real and sizable impact: Besides its life-changing negative implications for the individual, it also has consequences for the society, because it affects people in their most productive work years and thus leads to a socioeconomic burden. Uveitis is a multifactorial condition and its causes are not fully understood despite recent advances. Challenges in clinical uveitis research include disease heterogeneity, lack of understanding of what triggers and what propagates the disease. \n",
    "\n",
    "## Tasks\n",
    "Imagine that you are a part of a scientific team, working in the team’s data science unit. The above-mentioned dataset, already pre-processed & cleaned, is delivered to you with the following request: Using an exploratory (agnostic) data science and machine learning approach, analyze which of the variables might \n",
    "\n",
    "a) have strong correlations with each other, and with the diagnosed diseases of patients and patient groups\n",
    "\n",
    "b) lead to the identification (prediction) of the uveitis subtypes which may inform eventual diagnosis\n",
    "\n",
    "c) compare the HLA haplotypes in healthy controls to those in the project data, check if they correlate with specific subgroups. This will help verifying genetic predictors of certain subtypes of disease in this uveitis cohort. Data from healthy controls, i.e., normative data is publicly available as a separate data set (also see “Data” section below)\n",
    "\n",
    "d) analyze if the steps in the preprocessing could be improved\n",
    "\n",
    "e) which missing value strategy is best.\n",
    "\n",
    "We expect that you use a combination of exploratory data analysis (see competence ‘eda‘) probability testing, machine learning (see competences ule, sul) and visual analytics (see competence ‘van‘) to conduct your analyses. Using machine learning (ML), you will search for patterns and anomalies in the data, profile patients and/or patient groups (e.g., genetic profiles or patient history, their state vs. normative baseline data). Using visual analytics (VA) you will visualize/plot to demonstrate the relationships between variables and what ML detects using multiple linked views.\n",
    "\n",
    "The project management will be inspired in scrum. Code and artifacts should be documented in a git repository. After 1 or 2 weeks in the project a proposal of focus of the challenge group should be submitted to the challenge owners, preferably with a rough roadmap.\n",
    "\n",
    "As a data scientist, you will need to interpret and give context to your findings in order to enhance their value.\n",
    "\n",
    "You may also explore (optional) visualizing ML algorithm’s decisions (as a meta tool to make ML “understandable”). Such an analysis will facilitate the dialogue with the domain expert when analyzing which factor was (potentially) responsible for which impact. Note that understandable (explainable, interpretable) machine learning is a large and advanced topic. If you are curious about it, a good starting point maybe to learn about the decision tree concept: Decision Tree for starters is although fine: https://www.youtube.com/watch?v=qB8HZpwqPEg\n",
    "\n",
    "We will guide you both by providing you some materials from this space and guiding you to the relevant competences. When you have suggestions and questions, please use the “Stream” space, also answer each other’s questions, come to our sessions (see “timelines”), or when it is really needed, request appointments. Main tools for communication should be the “Stream” and the provided office hours.\n",
    "\n",
    "## Approach\n",
    "1. Exploratory data analysis (EDA)\n",
    "\n",
    "This inital step acts as the foundation of the project. By analyzing the data set, initial questions of understanding can be clarified and necessary steps for preparing the data set can be found. Strategies for imputation of missing, btw. wrong values are also considered here.\n",
    "\n",
    "2. Data Preprocessing\n",
    "\n",
    "In parallel with the EDA process, the first transformations of the data are carried out. This includes, for example, normalization and simplification of column names, adaptation of the data types of individual features and elimination of entry errors.\n",
    "\n",
    "3. Feature extraction\n",
    "\n",
    "The data set is not in a \"Tidy Data\" state. This means that there are columns that contain more than one piece of information, i.e. more than one feature. Furthermore, columns exist that have values which should be transferred to more than one column. This step is necessary to prepare the dataset for a preprocessing pipeline that allows to transform the dataset for a machine learning model.\n",
    "\n",
    "4. Preprocessing pipeline\n",
    "\n",
    "At this point, the dataset was prepared in such a way that, with the support of the library sklearn.preprocessing, the dataset can be processed in such a way that a machine learning algorithm can work with it. \n",
    "\n",
    "5. Setup modular environment to test multiple algorithms\n",
    "\n",
    "By using the pipeline module of the sklearn library, we can build a modular environment that allows us to quickly apply and evaluate different machine learning algorithms.\n",
    "\n",
    "6. Identify useful models\n",
    "\n",
    "Of the models tested, the most promising can be taken out. Through parameter optimization, these can be refined to achieve higher accuracy. \n",
    "\n",
    "7. Identify useful features\n",
    "\n",
    "Depending on the algorithm, the influence of a feature is identifiable. This influence of individual features can be checked or increased by various methods.\n",
    "\n",
    "8. Document findings\n",
    "\n",
    "The insights gained will be recorded in a conference paper."
   ]
  },
  {
   "cell_type": "code",
<<<<<<< HEAD
   "execution_count": 1,
=======
   "execution_count": 3,
>>>>>>> ba8c376b
   "metadata": {
    "pycharm": {
     "name": "#%%\n"
    }
   },
   "outputs": [
    {
     "ename": "ModuleNotFoundError",
     "evalue": "No module named 'sklearn'",
     "output_type": "error",
     "traceback": [
      "\u001B[1;31m---------------------------------------------------------------------------\u001B[0m",
      "\u001B[1;31mModuleNotFoundError\u001B[0m                       Traceback (most recent call last)",
      "\u001B[1;32m<ipython-input-3-a01b5e7a42be>\u001B[0m in \u001B[0;36m<module>\u001B[1;34m\u001B[0m\n\u001B[0;32m      5\u001B[0m \u001B[1;32mimport\u001B[0m \u001B[0mmatplotlib\u001B[0m\u001B[1;33m.\u001B[0m\u001B[0mpyplot\u001B[0m \u001B[1;32mas\u001B[0m \u001B[0mplt\u001B[0m\u001B[1;33m\u001B[0m\u001B[1;33m\u001B[0m\u001B[0m\n\u001B[0;32m      6\u001B[0m \u001B[1;32mimport\u001B[0m \u001B[0mregex\u001B[0m \u001B[1;32mas\u001B[0m \u001B[0mre\u001B[0m\u001B[1;33m\u001B[0m\u001B[1;33m\u001B[0m\u001B[0m\n\u001B[1;32m----> 7\u001B[1;33m \u001B[1;32mfrom\u001B[0m \u001B[0msklearn\u001B[0m\u001B[1;33m.\u001B[0m\u001B[0mpreprocessing\u001B[0m \u001B[1;32mimport\u001B[0m \u001B[0mStandardScaler\u001B[0m\u001B[1;33m,\u001B[0m \u001B[0mBinarizer\u001B[0m\u001B[1;33m,\u001B[0m \u001B[0mLabelEncoder\u001B[0m\u001B[1;33m,\u001B[0m \u001B[0mNormalizer\u001B[0m\u001B[1;33m,\u001B[0m \u001B[0mOneHotEncoder\u001B[0m\u001B[1;33m\u001B[0m\u001B[1;33m\u001B[0m\u001B[0m\n\u001B[0m\u001B[0;32m      8\u001B[0m \u001B[1;32mfrom\u001B[0m \u001B[0msklearn\u001B[0m\u001B[1;33m.\u001B[0m\u001B[0mimpute\u001B[0m \u001B[1;32mimport\u001B[0m \u001B[0mSimpleImputer\u001B[0m\u001B[1;33m\u001B[0m\u001B[1;33m\u001B[0m\u001B[0m\n\u001B[0;32m      9\u001B[0m \u001B[1;32mfrom\u001B[0m \u001B[0msklearn\u001B[0m\u001B[1;33m.\u001B[0m\u001B[0mcompose\u001B[0m \u001B[1;32mimport\u001B[0m \u001B[0mColumnTransformer\u001B[0m\u001B[1;33m\u001B[0m\u001B[1;33m\u001B[0m\u001B[0m\n",
      "\u001B[1;31mModuleNotFoundError\u001B[0m: No module named 'sklearn'"
     ]
    }
   ],
   "source": [
    "# imports, libraries\n",
    "import pandas as pd\n",
    "import numpy as np\n",
    "import seaborn as sns\n",
    "import matplotlib.pyplot as plt\n",
    "import regex as re\n",
    "from sklearn.preprocessing import StandardScaler, Binarizer, LabelEncoder, Normalizer, OneHotEncoder\n",
    "from sklearn.impute import SimpleImputer\n",
    "from sklearn.compose import ColumnTransformer\n",
    "from sklearn.pipeline import Pipeline\n",
    "import os\n",
    "\n",
    "# import helperfunctions\n",
    "import pipe"
   ]
  },
  {
   "cell_type": "code",
   "execution_count": 2,
   "metadata": {},
   "outputs": [
    {
     "data": {
      "text/plain": [
       "'D:\\\\FHNW\\\\Challenges\\\\fhnw_ds_fs2021_medical_challenge\\\\preprocessing'"
      ]
     },
     "execution_count": 2,
     "metadata": {},
     "output_type": "execute_result"
    }
   ],
   "source": [
    "os.getcwd()"
   ]
  },
  {
   "cell_type": "markdown",
   "metadata": {},
   "source": [
    "## Import and Renaming\n",
    "The dataset is imported with pandas `read_excel()`. The naming of the features, i.e. the names of the columns is not uniform. The features are renamed with the function `pipe.rename()`, which can be found in the script pipe.py, based on a given list. The list can be consulted in the document \"col_names&data_type-Copy1.xlsx\". All features are renamed in lowercase, and preceding and trailing spaces are removed. Brackets and their contents, e.g. \"(Blood)\", are removed. These would only complicate the readability of the code and are recognizable from the context as well as the name of the feature."
   ]
  },
  {
   "cell_type": "code",
   "execution_count": 3,
   "metadata": {},
   "outputs": [],
   "source": [
    "# import dataframe\n",
    "df = pd.read_excel(\"../data/uveitis_data.xlsx\")\n",
    "assert len(df) >= 1075, \"Data is not complete\"\n",
    "\n",
    "# rename columns\n",
    "df = pipe.rename(df, \"../data/col_names&data_type-Copy1.xlsx\")"
   ]
  },
  {
   "cell_type": "code",
   "execution_count": 4,
   "metadata": {},
   "outputs": [],
   "source": [
    "df = df.applymap(lambda x: x.strip() if isinstance(x, str) else x)"
   ]
  },
  {
   "cell_type": "code",
   "execution_count": 5,
   "metadata": {},
   "outputs": [
    {
     "name": "stdout",
     "output_type": "stream",
     "text": [
      "The following columns have been removed from the dataset:\n",
      "\n",
      "                       index     ratio\n",
      "70              anti-dnase_b  0.996279\n",
      "5                     other_  0.790698\n",
      "8                      notes  0.790698\n",
      "60      beta-2-microglobulin  0.657674\n",
      "63       lupus_anticoagulant  0.651163\n",
      "106       myeloperoxidase_ab  0.624186\n",
      "109  proteinase-3_antibodies  0.621395\n"
     ]
    }
   ],
   "source": [
    "df = pipe.drop_nan_columns(df, nan_percentage=.5, verbose = True)"
   ]
  },
  {
   "cell_type": "code",
   "execution_count": 6,
   "metadata": {},
   "outputs": [],
   "source": [
    "# df = pipe.drop_via_filter(test, 'range', verbose=True)"
   ]
  },
  {
   "cell_type": "markdown",
   "metadata": {},
   "source": [
    "# Categorical Features\n",
    "This section deals with categorical variables that can be taken as such directly from the dataset. There are features/variables that contain both categorical and numerical values. These are treated seperately. For each feature, a description is given of how it was processed. Mostly it is a simple normalization of the values, uniformization of values that contain the same information or removal of wrong or useless values. The decision to evaluate a value as \"missing\" is discussed in each case. All changes made can be adjusted or undone.\n",
    "\n"
   ]
  },
  {
   "cell_type": "markdown",
   "metadata": {},
   "source": [
    "## Feature Description \n",
    "- **Gender**, a qualitative, nominal feature describing the patients gender. A patient can either be in the \"male\" or \"female\" category.\n",
    "\n",
    "- **Race** describes the patients ethnicity.\n",
    "\n",
    "- **Location** locates the position of the inflammation in the eye. A distinction is made between posterior, anterior, intermediate, etc. \n",
    "\n",
    "- The feature **Categorical** records the source of the inflammation as seen by the specialists who recorded the data. Uveitis can be caused by systemic problems, infections, or often idopathic.\n",
    "\n",
    "- **EHR Diagnosos** is an electronic transmited diagnose, usually given beforehand by another doctor, that has had no knowledge about the lab tests and final diagnosis.\n",
    "\n",
    "- **Specific Diagnosis** is the diagnosis given by the team that collected the data. According to Dr. Nida Sen this is one of the most important outcome variables. This variable will be consired to be the target feature. \n",
    "\n",
    "- **AC Abn Od Cells and AC Abn Os Cells**. These qualitative, ordinal features describe the severity of the inflammation of the Anterior Chamber Cells (AC) in either the left eye (OS) or the right eye (OD). The inflammation can be rated as 0, +0.5, +1, +2, +3, +4. The higher the value the more severe the inflammation is. If either one of these values a patient can be considered as \"Active\", else as \"Quiet\". This information could be recorded in a new column.\n",
    "\n",
    "- **Vit Abn Od Cells, Vit Abn Os Cells, Vit Abn Od Haze and Vit Abn Os Haze** describe (similar to AC Abn O...) the inflammation of cells in the left (OS) and right (OD) eye. The same scale of 0, +0.5, +1, +2, +3, +4 is used. If one of the values is higher than 0 the patient is considered to be \"Active\" as well. This information can be recorded in a new column as well. \n",
    "\n",
    "- **HBc (HepB core) Ab (Blood), HBs (HepB surface) Ag (Blood), HCV (HepC) Ab (Blood)** \n",
    "\n",
    "Features that contain categorical and numerical information will be discussed in a later chapter."
   ]
  },
  {
   "cell_type": "markdown",
   "metadata": {},
   "source": [
    "### Gender\n",
    "\n",
    "This features containes the gender of the patient (\"female\" or \"male\") and is currently of the data type 'Object' ('O'). This feature gets transfromed to the dtype 'catgory' via the `pd.DataFrame.astype('category')`-function. This way it can later on easily be OneHotEncoded. "
   ]
  },
  {
   "cell_type": "code",
   "execution_count": 7,
   "metadata": {},
   "outputs": [
    {
     "data": {
      "text/plain": [
       "['Male', 'Female']"
      ]
     },
     "execution_count": 7,
     "metadata": {},
     "output_type": "execute_result"
    }
   ],
   "source": [
    "df.gender.unique().tolist() # categories in feature 'gender'"
   ]
  },
  {
   "cell_type": "code",
   "execution_count": 8,
   "metadata": {},
   "outputs": [
    {
     "data": {
      "text/plain": [
       "dtype('O')"
      ]
     },
     "execution_count": 8,
     "metadata": {},
     "output_type": "execute_result"
    }
   ],
   "source": [
    "df.gender.dtype # dtype before transformation"
   ]
  },
  {
   "cell_type": "code",
   "execution_count": 9,
   "metadata": {},
   "outputs": [
    {
     "data": {
      "text/plain": [
       "CategoricalDtype(categories=['Female', 'Male'], ordered=False)"
      ]
     },
     "execution_count": 9,
     "metadata": {},
     "output_type": "execute_result"
    }
   ],
   "source": [
    "# gender\n",
    "def gender_dtype(df):\n",
    "    df.gender = df.gender.astype('category')\n",
    "    return df\n",
    "\n",
    "df = gender_dtype(df)\n",
    "df.gender.dtype # dtype after transformation"
   ]
  },
  {
   "cell_type": "markdown",
   "metadata": {},
   "source": [
    "### Race\n",
    "The categorical variable \"Race\" includes the category \"race or ethnic group data not provided by source\". These values are treated as missing values, aka in the category 'unknown', since they do not contain any information about the respective person. \"race or ethnic group data not provided by source\" and \"unknown race\" collaps into the category \"unknown\". Missing values (NaN's) are also marked with 'unknown'"
   ]
  },
  {
   "cell_type": "code",
   "execution_count": 10,
   "metadata": {},
   "outputs": [
    {
     "data": {
      "text/plain": [
       "White                                        490\n",
       "Black/African American                       381\n",
       "Asian                                         94\n",
       "unknown                                       75\n",
       "Multiracial                                   31\n",
       "Native Hawaiian or Other Pacific Islander      3\n",
       "American Indian or Alaska Native               1\n",
       "Name: race, dtype: int64"
      ]
     },
     "execution_count": 10,
     "metadata": {},
     "output_type": "execute_result"
    }
   ],
   "source": [
    "def race_processing(df):\n",
    "    df.race = df.race.replace({'Race or Ethnic Group Data Not Provided by Source':'unknown', \n",
    "                               'Unknown Race':'unknown'})\n",
    "    df.race = df.race.fillna(value='unknown')\n",
    "    df.race = df.race.astype('category')\n",
    "    assert df.race.isna().sum() == 0, 'Not all missing values are treated'\n",
    "    return df\n",
    "    \n",
    "df = race_processing(df)\n",
    "df.race.value_counts()"
   ]
  },
  {
   "cell_type": "markdown",
   "metadata": {},
   "source": [
    "TODO: Categories with less than 10 values, aka 'Native Hawaiian or Other Pacific Islander', 'American Indian or Alaska Native' may should be collapsed or discarded,"
   ]
  },
  {
   "cell_type": "markdown",
   "metadata": {},
   "source": [
    "### loc, \"Location\"\n",
    "The loc-Feature indicates the location of the inflammation of the eye. The category 'pan' is the same as 'panuveitis' and can be collapsed. \n",
    "We want to explore two diffrent approaches to treat this feature:\n",
    "\n",
    "1. We keep the categories 'anterior', 'intermediate', 'panuveitis', 'posterior' and 'sclerits'. All categories indicate a diffrent section of the eye (or multiple at once) that show inflammation. \n",
    "2. We collapse mutliple categories to get an 'anterior' and 'posterior' category. Aka, collapse the location to inflammations in the front and the back of the eye (binary feature). To achieve this we collapse the categories 'intermediate', 'posterior' and 'panuveities' to the category \"posterior_segment\". 'anterior' and 'scleritis' get collapsed to the category 'anterior_segment'."
   ]
  },
  {
   "cell_type": "code",
   "execution_count": 11,
   "metadata": {},
   "outputs": [
    {
     "name": "stdout",
     "output_type": "stream",
     "text": [
      "Categories: \n",
      "\n",
      "posterior       341\n",
      "anterior        242\n",
      "panuveitis      228\n",
      "intermediate    182\n",
      "scleritis        71\n",
      "Name: loc, dtype: int64\n"
     ]
    }
   ],
   "source": [
    "df = pipe.preprocessing_loc(df,'multi', verbose=True)"
   ]
  },
  {
   "cell_type": "markdown",
   "metadata": {},
   "source": [
    "### cat, \"Category\" \n",
    "The cat-feature describes the origin of the inflammation. For example infectious or idiopathic origin. \n",
    "We can collapse the categories \"nonneoplastic masquerade\" and \" neoplastic masquerade\" to not_uveitits. As these are \"pseudo-uveitis\"-types. The row with the single occurance of scleritis should be dropped as it has to few records with this category. The single occurance of NaN is a \"not_uveitis\" case and can be filled with that category."
   ]
  },
  {
   "cell_type": "code",
   "execution_count": 12,
   "metadata": {},
   "outputs": [
    {
     "data": {
      "text/plain": [
       "idiopathic                  530\n",
       "systemic                    192\n",
       "not_uveitis                 141\n",
       "wds                         124\n",
       "infectious                   87\n",
       "scleritis                     0\n",
       "nonneoplastic masquerade      0\n",
       "neoplastic masquerade         0\n",
       "Name: cat, dtype: int64"
      ]
     },
     "execution_count": 12,
     "metadata": {},
     "output_type": "execute_result"
    }
   ],
   "source": [
    "df.cat = df.cat.str.lower().str.strip().astype('category')\n",
    "if df.cat.isna().sum() == 1:\n",
    "    df.cat = df.cat.fillna(value='not_uveitis')\n",
    "df.loc[df['cat'].str.contains('masquerade', case=False), 'cat'] = 'not_uveitis'\n",
    "df.drop(df[df.cat == 'scleritis'].index, inplace = True)\n",
    "df.cat.value_counts()"
   ]
  },
  {
   "cell_type": "markdown",
   "metadata": {},
   "source": [
    "### ehr_diagnosis\n",
    "EHR diagnosos is an electronic transmitted diagnosis, usually given beforehand by another doctor, not knowing about the lab results and final diagnosis. This feature contains a lot of diffrent categories (533 unique values). Because of that we drop this feature."
   ]
  },
  {
   "cell_type": "code",
   "execution_count": 13,
   "metadata": {},
   "outputs": [],
   "source": [
    "df.drop(columns=['ehr_diagnosis'], inplace=True)"
   ]
  },
  {
   "cell_type": "markdown",
   "metadata": {},
   "source": [
    "### specific_diagnosis\n",
    "Specific diagnoses which occur less or equal to 10 times in the dataset get collapsed into the catgory 'other'"
   ]
  },
  {
   "cell_type": "code",
   "execution_count": 14,
   "metadata": {},
   "outputs": [
    {
     "data": {
      "text/plain": [
       "idiopathic_anterior      169\n",
       "pars planitis            145\n",
       "not_uveitis              137\n",
       "idiopathic_panuveitis    107\n",
       "wds                       92\n",
       "idiopathic_posterior      58\n",
       "idiopathic_scleritis      56\n",
       "vkh                       45\n",
       "toxoplasmosis             34\n",
       "presumed_sarcoidosis      33\n",
       "bcr                       32\n",
       "bx_proven_sarcoidosis     26\n",
       "other                     26\n",
       "viral                     25\n",
       "rheumatologic             24\n",
       "hla_b27                   21\n",
       "behcet                    19\n",
       "tuberculosis              13\n",
       "multiple_sclerosis        12\n",
       "Name: specific_diagnosis, dtype: int64"
      ]
     },
     "execution_count": 14,
     "metadata": {},
     "output_type": "execute_result"
    }
   ],
   "source": [
    "def preprocessing_specific(df):\n",
    "    df.specific_diagnosis = df.specific_diagnosis.str.lower().astype('category')\n",
    "    df.loc[df['specific_diagnosis'].str.contains('masquerade', case=False), 'specific_diagnosis'] = 'not_uveitis'\n",
    "\n",
    "    count = df.specific_diagnosis.value_counts().reset_index().rename(columns={'index':'diagnosis','specific_diagnosis':'count'})\n",
    "    diag_less_10 = count[count['count'] <= 10].diagnosis.tolist()\n",
    "    df.specific_diagnosis = df.specific_diagnosis.replace({x:'other' for x in diag_less_10})\n",
    "    return df\n",
    "\n",
    "df = preprocessing_specific(df)\n",
    "df.specific_diagnosis.value_counts()"
   ]
  },
  {
   "cell_type": "markdown",
   "metadata": {},
   "source": [
    "### notes\n",
    "This column contains notes to the diagnosis and is mostly missing. This feature will be dropped at the end of the preprocessing."
   ]
  },
  {
   "cell_type": "code",
   "execution_count": 15,
   "metadata": {},
   "outputs": [],
   "source": [
    "if 'notes' in df.columns:\n",
    "    print(df.note.isna().sum()/len(df))"
   ]
  },
  {
   "cell_type": "markdown",
   "metadata": {},
   "source": [
    "### ac_abn_...-columns and vit_abn_...-columns\n",
    "Replace 'C' as Missing and change dtype to 'float'"
   ]
  },
  {
   "cell_type": "code",
   "execution_count": 16,
   "metadata": {},
   "outputs": [],
   "source": [
    "def preprocessing_inflammation(df, col = ['ac_abn_od_cells', 'ac_abn_os_cells', 'vit_abn_od_cells',\n",
    "       'vit_abn_os_cells', 'vit_abn_od_haze', 'vit_abn_os_haze']):\n",
    "    for c in col: \n",
    "        # replace 'C' (for missing) with NaN\n",
    "        df[c] = df[c].replace('C',np.nan)\n",
    "        df[c] = df[c].astype('float')\n",
    "        df[c] = pd.Categorical(values=df[c], categories=df[c].unique().sort(), ordered=True)\n",
    "    return df\n",
    "df = preprocessing_inflammation(df)"
   ]
  },
  {
   "cell_type": "markdown",
   "metadata": {},
   "source": [
    "### hbc__ab, hbs__ag and hcv__ab\n",
    "These columns encode the lab results for diffrent types of hepatitis. We encode these in binary form. Negative results are '0' and positive results get encoded as '1'. There are some cases where neither a positive or negative result can be identified. These values will be set as missing values. "
   ]
  },
  {
   "cell_type": "code",
   "execution_count": 17,
   "metadata": {},
   "outputs": [],
   "source": [
    "def preprocessing_hepatitis(df, col=['hbc__ab', 'hbs__ag', 'hcv__ab'], verbose=False):\n",
    "    for c in col:\n",
    "        df[c] = df[c].str.lower()\n",
    "        df.loc[df[c] == 'negative', c] = 0\n",
    "        df.loc[df[c] == 'see note | positive result s/co ratio is >5.0.  confirmatory testing i', c] = 1\n",
    "        df.loc[df[c] == 'see below | positive result s/co ratio is >5.0.  confirmatory testing', c] = 1\n",
    "        df.loc[df[c] == 'reactive', c] = 1\n",
    "        df.loc[df[c] == 'repeat reactive', c] = 1\n",
    "        df.loc[df[c] == 'invalid result', c] = np.nan\n",
    "        df.loc[df[c] == 'note:', c] = np.nan\n",
    "        df[c] = df[c].astype('category')\n",
    "        if verbose:\n",
    "            print(df[c].value_counts())\n",
    "    return df\n",
    "df = preprocessing_hepatitis(df)"
   ]
  },
  {
   "cell_type": "markdown",
   "metadata": {},
   "source": [
    "### hla-columns\n",
    "These columns contain genetic data about the patients. This data should be used for a seperate model and thus will not be used (at least for now) and dropped. A function has been defined to drop these columns."
   ]
  },
  {
   "cell_type": "code",
   "execution_count": 18,
   "metadata": {},
   "outputs": [],
   "source": [
    "# df = pipe.drop_via_filter(test, 'hla', verbose=True)"
   ]
  },
  {
   "cell_type": "markdown",
   "metadata": {},
   "source": [
    "## Features containing both numerical and categorical values\n",
    "Certain columns don't follow the tidy data principle that only one datatyp should be existant in a column/feature.\n",
    "This chapter deals with said columns and either splits them into a numeric and categorical feature or changes values to reach a uniform datatyp over a column."
   ]
  },
  {
   "cell_type": "markdown",
   "metadata": {},
   "source": [
    "### Anti-CCP Ab\n",
    "Anti-CCP is a numeric column with mostly values set to '<20'. A value below or at 20 is viewed as a negative result. Above 20 the result is positive. This allows for a binarization of the column. We set every value below or at 20 to 0 (aka 'negative') and all values above 20 to 1 (aka postive). Some values are still missing."
   ]
  },
  {
   "cell_type": "code",
   "execution_count": 19,
   "metadata": {},
   "outputs": [],
   "source": [
    "# df = pipe.num_to_binary(df, 'anti-ccp_ab', 20)\n",
    "# df['anti-ccp_ab'].value_counts(dropna=False)"
   ]
  },
  {
   "cell_type": "markdown",
   "metadata": {},
   "source": [
    "### Anti-ENA Screen\n",
    "Anti-ENA Screen consists of mostly 'NEG' (Negative) Values (1001 out of 1075), we assume that the other, numerical values can be regarded as positive. We encode these into 0 (Negative) and 1 (Positive) values. The singel occurance of 'see note | In-house test down.  Test re-ordered and sent to Referral L' gets dropped and replaced with `np.nan`."
   ]
  },
  {
   "cell_type": "code",
   "execution_count": 20,
   "metadata": {},
   "outputs": [],
   "source": [
    "# df['anti-ena_screen'].value_counts(dropna=False)"
   ]
  },
  {
   "cell_type": "markdown",
   "metadata": {},
   "source": [
    "### Antinuclear Antibody"
   ]
  },
  {
   "cell_type": "code",
   "execution_count": 21,
   "metadata": {},
   "outputs": [],
   "source": [
    "# df['antinuclear_antibody'].value_counts()"
   ]
  },
  {
   "cell_type": "markdown",
   "metadata": {},
   "source": [
    "### DNA Double-Stranded Ab"
   ]
  },
  {
   "cell_type": "code",
   "execution_count": 22,
   "metadata": {},
   "outputs": [],
   "source": [
    "# df['dna_double-stranded_ab'].value_counts(dropna=False)"
   ]
  },
  {
   "cell_type": "markdown",
   "metadata": {},
   "source": [
    "The function `pipe.neg_col_to_cat` transforms a list of columns (in our case `['anti-ena_screen','antinuclear_antibody','dna_double-stranded_ab']`) to binary, categorical columns where 0 = 'Negative' and 1 = 'Postive"
   ]
  },
  {
   "cell_type": "code",
   "execution_count": 23,
   "metadata": {},
   "outputs": [],
   "source": [
    "df = pipe.neg_col_to_cat(df, ['anti-ena_screen','antinuclear_antibody','dna_double-stranded_ab'])"
   ]
  },
  {
   "cell_type": "markdown",
   "metadata": {},
   "source": [
    "### Myeloperoxidase Ab\n",
    "This column has been dropped because of to many missing values"
   ]
  },
  {
   "cell_type": "code",
   "execution_count": 24,
   "metadata": {},
   "outputs": [],
   "source": [
    "# df['myeloperoxidase_ab'].value_counts(dropna=False)"
   ]
  },
  {
   "cell_type": "markdown",
   "metadata": {},
   "source": [
    "### Proteinase-3 Antibodies\n",
    "This column has been dropped because of to many missing values"
   ]
  },
  {
   "cell_type": "code",
   "execution_count": 25,
   "metadata": {},
   "outputs": [],
   "source": [
    "# df['proteinase-3_antibodies'].value_counts(dropna=False)"
   ]
  },
  {
   "cell_type": "markdown",
   "metadata": {},
   "source": [
    "## Drop 'uom' and 'range' columns\n",
    "Every lab test is accompanied by two columns. One specifies the unit of measurement (uom) for said test and the other defines the acceptable/normal range of the test (range).\n",
    "Although these informations are important for the exploratory data analysis test and the preprocessing it is not advised to include these columns in the dataframe that serves as the input for a machine learning algorithmn. "
   ]
  },
  {
   "cell_type": "code",
   "execution_count": 26,
   "metadata": {},
   "outputs": [],
   "source": [
    "# df = pipe.drop_uom_and_range(df, verbose=True)"
   ]
  },
  {
   "cell_type": "markdown",
   "metadata": {},
   "source": [
    "# Preprocessing Pipeline"
   ]
  },
  {
   "cell_type": "markdown",
   "metadata": {},
   "source": [
    "CHECK IF EVERY COLUMN IS ACCOUNTED FOR:\n",
    "- 'id'\n",
    "- [x] 'gender' \n",
    "- [x] 'race'\n",
    "- [x] 'loc'\n",
    "- [x] 'ehr_diagnosis' (Dropped)\n",
    "- [x] 'anti-dnase_b' (Dropped, too many missing values)\n",
    "- [x] 'other_' (Dropped, too many missing values)\n",
    "- [x] 'notes' (Dropped, too many missing values)\n",
    "- [x] 'beta-2-microglobulin' (Dropped, too many missing values)\n",
    "- [x] 'lupus_anticoagulant' (Dropped, too many missing values)\n",
    "- [x] 'myeloperoxidase_ab' (Dropped, too many missing values)\n",
    "- [x] 'proteinase-3_antibodies' (Dropped, too many missing values)\n",
    "- 'cat'\n",
    "- [x] 'specific_diagnosis'\n",
    "- [x] 'ac_abn_od_cells'\n",
    "- [x] 'ac_abn_os_cells'\n",
    "- [x] 'vit_abn_od_cells'\n",
    "- [x] 'vit_abn_os_cells'\n",
    "- [x] 'vit_abn_od_haze'\n",
    "- [x] 'vit_abn_os_haze'\n",
    "- 'calcium'\n",
    "- 'lactate_dehydrogenase'\n",
    "- 'c-reactive_protein,_normal_and_high_sensitivity'\n",
    "- 'wbc'\n",
    "- 'rbc'\n",
    "- 'hemoglobin'\n",
    "- 'hematocrit'\n",
    "- 'mcv'\n",
    "- 'mch'\n",
    "- 'mchc'\n",
    "- 'rdw'\n",
    "- 'platelet_count'\n",
    "- 'neutrophil_%'\n",
    "- 'lymphocytes_%'\n",
    "- 'angiotensin_conv#enzyme'\n",
    "- 'lysozyme,_plasma'\n",
    "- 'anti-ccp_ab'\n",
    "- 'anti-ena_screen'\n",
    "- 'antinuclear_antibody'\n",
    "- 'complement_c3'\n",
    "- 'complement_c4'\n",
    "- 'dna_double-stranded_ab'\n",
    "- [x] 'hla-a*' (Dropped)\n",
    "- [x] 'hla_a_1' (Dropped)\n",
    "- [x] 'hla_a_2' (Dropped)\n",
    "- [x] 'hla-b*' (Dropped)\n",
    "- [x] 'hla_b_1' (Dropped)\n",
    "- [x] 'hla_b_2' (Dropped)\n",
    "- [x] 'hla-cw*' (Dropped)\n",
    "- [x] 'hla_c_1' (Dropped)\n",
    "- [x] 'hla_c_2' (Dropped)\n",
    "- [x] 'hla-drb1*' (Dropped)\n",
    "- [x] 'hla_drb1_1' (Dropped)\n",
    "- [x] 'hla_drb1_2' (Dropped)\n",
    "- [x] 'hla-dqb1*_/_dq*' (Dropped)\n",
    "- [x] 'hla_dq_1' (Dropped)\n",
    "- [x] 'hla_dq_2' (Dropped)\n",
    "- [x] 'hla-drb_*' (Dropped)\n",
    "- [x] 'hla_drb*_1' (Dropped)\n",
    "- [x] 'hla_drb*_2' (Dropped)\n",
    "- 'rheumatoid_factor'\n",
    "- [x] 'hbc__ab'\n",
    "- [x] 'hbs__ag'\n",
    "- [x] 'hcv__ab'\n",
    "- uom and range columns (Dropped, after used for transformation)"
   ]
  },
  {
   "cell_type": "code",
   "execution_count": 27,
   "metadata": {},
   "outputs": [],
   "source": [
    "def preprocessing_pipe():\n",
    "    # load dataset\n",
    "    df = pd.read_excel(\"../data/uveitis_data.xlsx\")\n",
    "    \n",
    "    df = (df.pipe(pipe.rename, path=\"../data/col_names&data_type-Copy1.xlsx\") # rename columns\n",
    "        .pipe(pd.DataFrame.applymap, lambda x: x.strip() if isinstance(x, str) else x) # strip leading or trailing whitespace\n",
    "\n",
    "        # dropping columns\n",
    "        .pipe(pipe.drop_nan_columns, nan_percentage=.5, verbose = False) # drop columns with above nan_percantage missing values\n",
    "        .pipe(pd.DataFrame.drop, columns=['ehr_diagnosis'])\n",
    "        .pipe(pipe.drop_via_filter, filter_str = 'hla', verbose=False)\n",
    "        \n",
    "        .pipe(gender_dtype) # change dtype from 'gender' to catgory\n",
    "        .pipe(race_processing) # collapse 'race' feature\n",
    "        .pipe(pipe.preprocessing_loc, approach='multi', verbose=False) # use approach ='binary' for binary classification\n",
    "        .pipe(preprocessing_specific) # collapse 'specific_diagnosis'\n",
    "        .pipe(preprocessing_inflammation) # # transform collumns that contain information about severeness of inlamation\n",
    "        .pipe(preprocessing_hepatitis) # clean and binarize hepatitis-columns\n",
    "        \n",
    "        # drop 'uom' amd 'range' columns after use\n",
    "        .pipe(pipe.drop_uom_and_range, verbose=False)\n",
    "    )\n",
    "    return df\n",
    "\n",
    "df = preprocessing_pipe()\n"
   ]
  },
  {
   "cell_type": "code",
   "execution_count": 28,
   "metadata": {},
   "outputs": [
    {
     "data": {
      "text/html": [
       "<div>\n",
       "<style scoped>\n",
       "    .dataframe tbody tr th:only-of-type {\n",
       "        vertical-align: middle;\n",
       "    }\n",
       "\n",
       "    .dataframe tbody tr th {\n",
       "        vertical-align: top;\n",
       "    }\n",
       "\n",
       "    .dataframe thead th {\n",
       "        text-align: right;\n",
       "    }\n",
       "</style>\n",
       "<table border=\"1\" class=\"dataframe\">\n",
       "  <thead>\n",
       "    <tr style=\"text-align: right;\">\n",
       "      <th></th>\n",
       "      <th>id</th>\n",
       "      <th>gender</th>\n",
       "      <th>race</th>\n",
       "      <th>loc</th>\n",
       "      <th>cat</th>\n",
       "      <th>specific_diagnosis</th>\n",
       "      <th>ac_abn_od_cells</th>\n",
       "      <th>ac_abn_os_cells</th>\n",
       "      <th>vit_abn_od_cells</th>\n",
       "      <th>vit_abn_os_cells</th>\n",
       "      <th>vit_abn_od_haze</th>\n",
       "      <th>vit_abn_os_haze</th>\n",
       "      <th>calcium</th>\n",
       "      <th>lactate_dehydrogenase</th>\n",
       "      <th>c-reactive_protein,_normal_and_high_sensitivity</th>\n",
       "      <th>wbc</th>\n",
       "      <th>rbc</th>\n",
       "      <th>hemoglobin</th>\n",
       "      <th>hematocrit</th>\n",
       "      <th>mcv</th>\n",
       "      <th>mch</th>\n",
       "      <th>mchc</th>\n",
       "      <th>rdw</th>\n",
       "      <th>platelet_count</th>\n",
       "      <th>neutrophil_%</th>\n",
       "      <th>lymphocytes_%</th>\n",
       "      <th>angiotensin_conv#enzyme</th>\n",
       "      <th>lysozyme,_plasma</th>\n",
       "      <th>anti-ccp_ab</th>\n",
       "      <th>anti-ena_screen</th>\n",
       "      <th>antinuclear_antibody</th>\n",
       "      <th>complement_c3</th>\n",
       "      <th>complement_c4</th>\n",
       "      <th>dna_double-stranded_ab</th>\n",
       "      <th>rheumatoid_factor</th>\n",
       "      <th>hbc__ab</th>\n",
       "      <th>hbs__ag</th>\n",
       "      <th>hcv__ab</th>\n",
       "    </tr>\n",
       "  </thead>\n",
       "  <tbody>\n",
       "    <tr>\n",
       "      <th>0</th>\n",
       "      <td>1</td>\n",
       "      <td>Male</td>\n",
       "      <td>Black/African American</td>\n",
       "      <td>anterior</td>\n",
       "      <td>Nonneoplastic Masquerade</td>\n",
       "      <td>idiopathic_anterior</td>\n",
       "      <td>0.0</td>\n",
       "      <td>0.0</td>\n",
       "      <td>0.0</td>\n",
       "      <td>0.5</td>\n",
       "      <td>0.0</td>\n",
       "      <td>0.0</td>\n",
       "      <td>2.27</td>\n",
       "      <td>184</td>\n",
       "      <td>1.83</td>\n",
       "      <td>6.91</td>\n",
       "      <td>4.97</td>\n",
       "      <td>14.6</td>\n",
       "      <td>41.4</td>\n",
       "      <td>83.3</td>\n",
       "      <td>29.4</td>\n",
       "      <td>35.3</td>\n",
       "      <td>13.9</td>\n",
       "      <td>194</td>\n",
       "      <td>64.4</td>\n",
       "      <td>30.8</td>\n",
       "      <td>NaN</td>\n",
       "      <td>3</td>\n",
       "      <td>&lt;20</td>\n",
       "      <td>NEG</td>\n",
       "      <td>NEG</td>\n",
       "      <td>149.0</td>\n",
       "      <td>33</td>\n",
       "      <td>NEG</td>\n",
       "      <td>&lt;15</td>\n",
       "      <td>0</td>\n",
       "      <td>0</td>\n",
       "      <td>0</td>\n",
       "    </tr>\n",
       "    <tr>\n",
       "      <th>1</th>\n",
       "      <td>2</td>\n",
       "      <td>Female</td>\n",
       "      <td>Black/African American</td>\n",
       "      <td>intermediate</td>\n",
       "      <td>Idiopathic</td>\n",
       "      <td>pars planitis</td>\n",
       "      <td>2.0</td>\n",
       "      <td>2.0</td>\n",
       "      <td>2.0</td>\n",
       "      <td>2.0</td>\n",
       "      <td>0.5</td>\n",
       "      <td>1.0</td>\n",
       "      <td>2.32</td>\n",
       "      <td>209</td>\n",
       "      <td>&lt;0.15</td>\n",
       "      <td>4.24</td>\n",
       "      <td>4.22</td>\n",
       "      <td>11</td>\n",
       "      <td>36</td>\n",
       "      <td>85.3</td>\n",
       "      <td>26.1</td>\n",
       "      <td>30.6</td>\n",
       "      <td>14.8</td>\n",
       "      <td>260</td>\n",
       "      <td>40.1</td>\n",
       "      <td>49.1</td>\n",
       "      <td>27.3</td>\n",
       "      <td>NaN</td>\n",
       "      <td>&lt;20</td>\n",
       "      <td>NEG</td>\n",
       "      <td>NEG</td>\n",
       "      <td>130.8</td>\n",
       "      <td>22.8</td>\n",
       "      <td>NEG</td>\n",
       "      <td>&lt;10</td>\n",
       "      <td>0</td>\n",
       "      <td>0</td>\n",
       "      <td>0</td>\n",
       "    </tr>\n",
       "    <tr>\n",
       "      <th>2</th>\n",
       "      <td>3</td>\n",
       "      <td>Female</td>\n",
       "      <td>White</td>\n",
       "      <td>panuveitis</td>\n",
       "      <td>Systemic</td>\n",
       "      <td>vkh</td>\n",
       "      <td>0.5</td>\n",
       "      <td>0.5</td>\n",
       "      <td>1.0</td>\n",
       "      <td>1.0</td>\n",
       "      <td>0.0</td>\n",
       "      <td>0.0</td>\n",
       "      <td>2.44</td>\n",
       "      <td>194</td>\n",
       "      <td>0.137</td>\n",
       "      <td>6.38</td>\n",
       "      <td>4.31</td>\n",
       "      <td>13.6</td>\n",
       "      <td>38.7</td>\n",
       "      <td>89.8</td>\n",
       "      <td>31.6</td>\n",
       "      <td>35.1</td>\n",
       "      <td>11.7</td>\n",
       "      <td>344</td>\n",
       "      <td>70.2</td>\n",
       "      <td>22.1</td>\n",
       "      <td>60.2</td>\n",
       "      <td>4.8</td>\n",
       "      <td>&lt;20</td>\n",
       "      <td>NEG</td>\n",
       "      <td>NEG</td>\n",
       "      <td>135.9</td>\n",
       "      <td>18.2</td>\n",
       "      <td>NEG</td>\n",
       "      <td>&lt;10</td>\n",
       "      <td>0</td>\n",
       "      <td>0</td>\n",
       "      <td>0</td>\n",
       "    </tr>\n",
       "    <tr>\n",
       "      <th>3</th>\n",
       "      <td>4</td>\n",
       "      <td>Female</td>\n",
       "      <td>White</td>\n",
       "      <td>anterior</td>\n",
       "      <td>Idiopathic</td>\n",
       "      <td>idiopathic_anterior</td>\n",
       "      <td>0.0</td>\n",
       "      <td>0.0</td>\n",
       "      <td>0.0</td>\n",
       "      <td>0.0</td>\n",
       "      <td>0.0</td>\n",
       "      <td>0.0</td>\n",
       "      <td>2.45</td>\n",
       "      <td>156</td>\n",
       "      <td>3.5</td>\n",
       "      <td>5.24</td>\n",
       "      <td>4.82</td>\n",
       "      <td>14.6</td>\n",
       "      <td>43.6</td>\n",
       "      <td>90.5</td>\n",
       "      <td>30.3</td>\n",
       "      <td>33.5</td>\n",
       "      <td>12.4</td>\n",
       "      <td>220</td>\n",
       "      <td>56.6</td>\n",
       "      <td>34.2</td>\n",
       "      <td>38.9</td>\n",
       "      <td>:</td>\n",
       "      <td>&lt;20</td>\n",
       "      <td>NEG</td>\n",
       "      <td>NEG</td>\n",
       "      <td>130.0</td>\n",
       "      <td>19.9</td>\n",
       "      <td>NEG</td>\n",
       "      <td>&lt;15</td>\n",
       "      <td>0</td>\n",
       "      <td>0</td>\n",
       "      <td>0</td>\n",
       "    </tr>\n",
       "    <tr>\n",
       "      <th>4</th>\n",
       "      <td>5</td>\n",
       "      <td>Female</td>\n",
       "      <td>unknown</td>\n",
       "      <td>anterior</td>\n",
       "      <td>Idiopathic</td>\n",
       "      <td>idiopathic_anterior</td>\n",
       "      <td>0.0</td>\n",
       "      <td>0.0</td>\n",
       "      <td>0.0</td>\n",
       "      <td>0.0</td>\n",
       "      <td>0.0</td>\n",
       "      <td>0.0</td>\n",
       "      <td>2.28</td>\n",
       "      <td>175</td>\n",
       "      <td>1</td>\n",
       "      <td>8.31</td>\n",
       "      <td>4.72</td>\n",
       "      <td>14</td>\n",
       "      <td>40.7</td>\n",
       "      <td>86.2</td>\n",
       "      <td>29.7</td>\n",
       "      <td>34.4</td>\n",
       "      <td>12.1</td>\n",
       "      <td>324</td>\n",
       "      <td>60.4</td>\n",
       "      <td>27.4</td>\n",
       "      <td>18.3</td>\n",
       "      <td>4.5</td>\n",
       "      <td>&lt;20</td>\n",
       "      <td>NEG</td>\n",
       "      <td>NEG</td>\n",
       "      <td>130.4</td>\n",
       "      <td>19</td>\n",
       "      <td>73</td>\n",
       "      <td>&lt;10</td>\n",
       "      <td>0</td>\n",
       "      <td>0</td>\n",
       "      <td>0</td>\n",
       "    </tr>\n",
       "    <tr>\n",
       "      <th>...</th>\n",
       "      <td>...</td>\n",
       "      <td>...</td>\n",
       "      <td>...</td>\n",
       "      <td>...</td>\n",
       "      <td>...</td>\n",
       "      <td>...</td>\n",
       "      <td>...</td>\n",
       "      <td>...</td>\n",
       "      <td>...</td>\n",
       "      <td>...</td>\n",
       "      <td>...</td>\n",
       "      <td>...</td>\n",
       "      <td>...</td>\n",
       "      <td>...</td>\n",
       "      <td>...</td>\n",
       "      <td>...</td>\n",
       "      <td>...</td>\n",
       "      <td>...</td>\n",
       "      <td>...</td>\n",
       "      <td>...</td>\n",
       "      <td>...</td>\n",
       "      <td>...</td>\n",
       "      <td>...</td>\n",
       "      <td>...</td>\n",
       "      <td>...</td>\n",
       "      <td>...</td>\n",
       "      <td>...</td>\n",
       "      <td>...</td>\n",
       "      <td>...</td>\n",
       "      <td>...</td>\n",
       "      <td>...</td>\n",
       "      <td>...</td>\n",
       "      <td>...</td>\n",
       "      <td>...</td>\n",
       "      <td>...</td>\n",
       "      <td>...</td>\n",
       "      <td>...</td>\n",
       "      <td>...</td>\n",
       "    </tr>\n",
       "    <tr>\n",
       "      <th>1070</th>\n",
       "      <td>1071</td>\n",
       "      <td>Male</td>\n",
       "      <td>Asian</td>\n",
       "      <td>panuveitis</td>\n",
       "      <td>Infectious</td>\n",
       "      <td>tuberculosis</td>\n",
       "      <td>0.0</td>\n",
       "      <td>0.0</td>\n",
       "      <td>0.0</td>\n",
       "      <td>0.0</td>\n",
       "      <td>0.0</td>\n",
       "      <td>0.0</td>\n",
       "      <td>2.26</td>\n",
       "      <td>194</td>\n",
       "      <td>15.4</td>\n",
       "      <td>7.22</td>\n",
       "      <td>5.49</td>\n",
       "      <td>12.7</td>\n",
       "      <td>40.6</td>\n",
       "      <td>74</td>\n",
       "      <td>23.1</td>\n",
       "      <td>31.3</td>\n",
       "      <td>15.4</td>\n",
       "      <td>292</td>\n",
       "      <td>67.3</td>\n",
       "      <td>17.7</td>\n",
       "      <td>&lt; 1.0</td>\n",
       "      <td>9.3</td>\n",
       "      <td>&lt;20</td>\n",
       "      <td>NEG</td>\n",
       "      <td>NEG</td>\n",
       "      <td>112.4</td>\n",
       "      <td>36.1</td>\n",
       "      <td>NEG</td>\n",
       "      <td>&lt;15</td>\n",
       "      <td>0</td>\n",
       "      <td>0</td>\n",
       "      <td>0</td>\n",
       "    </tr>\n",
       "    <tr>\n",
       "      <th>1071</th>\n",
       "      <td>1072</td>\n",
       "      <td>Male</td>\n",
       "      <td>unknown</td>\n",
       "      <td>intermediate</td>\n",
       "      <td>Idiopathic</td>\n",
       "      <td>pars planitis</td>\n",
       "      <td>0.0</td>\n",
       "      <td>1.0</td>\n",
       "      <td>0.0</td>\n",
       "      <td>2.0</td>\n",
       "      <td>0.0</td>\n",
       "      <td>2.0</td>\n",
       "      <td>2.36</td>\n",
       "      <td>239</td>\n",
       "      <td>0.8</td>\n",
       "      <td>7.65</td>\n",
       "      <td>4.56</td>\n",
       "      <td>12.6</td>\n",
       "      <td>35.9</td>\n",
       "      <td>78.7</td>\n",
       "      <td>27.6</td>\n",
       "      <td>35.1</td>\n",
       "      <td>13.5</td>\n",
       "      <td>219</td>\n",
       "      <td>54.3</td>\n",
       "      <td>38.6</td>\n",
       "      <td>53</td>\n",
       "      <td>3.6</td>\n",
       "      <td>&lt;20</td>\n",
       "      <td>NEG</td>\n",
       "      <td>NEG</td>\n",
       "      <td>121.5</td>\n",
       "      <td>22.3</td>\n",
       "      <td>NEG</td>\n",
       "      <td>&lt;15</td>\n",
       "      <td>0</td>\n",
       "      <td>0</td>\n",
       "      <td>0</td>\n",
       "    </tr>\n",
       "    <tr>\n",
       "      <th>1072</th>\n",
       "      <td>1073</td>\n",
       "      <td>Female</td>\n",
       "      <td>unknown</td>\n",
       "      <td>posterior</td>\n",
       "      <td>Infectious</td>\n",
       "      <td>toxoplasmosis</td>\n",
       "      <td>0.0</td>\n",
       "      <td>0.0</td>\n",
       "      <td>0.0</td>\n",
       "      <td>1.0</td>\n",
       "      <td>0.0</td>\n",
       "      <td>1.0</td>\n",
       "      <td>2.26</td>\n",
       "      <td>196</td>\n",
       "      <td>0.6</td>\n",
       "      <td>3.83</td>\n",
       "      <td>4.54</td>\n",
       "      <td>14.5</td>\n",
       "      <td>42.8</td>\n",
       "      <td>94.3</td>\n",
       "      <td>31.9</td>\n",
       "      <td>33.9</td>\n",
       "      <td>14.9</td>\n",
       "      <td>239</td>\n",
       "      <td>52.6</td>\n",
       "      <td>35.5</td>\n",
       "      <td>39.9</td>\n",
       "      <td>2.9</td>\n",
       "      <td>&lt;20</td>\n",
       "      <td>NEG</td>\n",
       "      <td>NEG</td>\n",
       "      <td>114.9</td>\n",
       "      <td>24.6</td>\n",
       "      <td>NEG</td>\n",
       "      <td>&lt;15</td>\n",
       "      <td>0</td>\n",
       "      <td>0</td>\n",
       "      <td>0</td>\n",
       "    </tr>\n",
       "    <tr>\n",
       "      <th>1073</th>\n",
       "      <td>1074</td>\n",
       "      <td>Female</td>\n",
       "      <td>Asian</td>\n",
       "      <td>posterior</td>\n",
       "      <td>WDS</td>\n",
       "      <td>wds</td>\n",
       "      <td>0.0</td>\n",
       "      <td>0.0</td>\n",
       "      <td>0.0</td>\n",
       "      <td>0.0</td>\n",
       "      <td>0.0</td>\n",
       "      <td>0.0</td>\n",
       "      <td>2.41</td>\n",
       "      <td>173</td>\n",
       "      <td>6.97</td>\n",
       "      <td>16.65</td>\n",
       "      <td>4.94</td>\n",
       "      <td>13.4</td>\n",
       "      <td>40.5</td>\n",
       "      <td>82</td>\n",
       "      <td>27.1</td>\n",
       "      <td>33.1</td>\n",
       "      <td>15.7</td>\n",
       "      <td>369</td>\n",
       "      <td>70.5</td>\n",
       "      <td>24.3</td>\n",
       "      <td>23</td>\n",
       "      <td>3.6</td>\n",
       "      <td>&lt;20</td>\n",
       "      <td>NEG</td>\n",
       "      <td>NEG</td>\n",
       "      <td>131.0</td>\n",
       "      <td>26</td>\n",
       "      <td>NEG</td>\n",
       "      <td>&lt;15</td>\n",
       "      <td>0</td>\n",
       "      <td>0</td>\n",
       "      <td>0</td>\n",
       "    </tr>\n",
       "    <tr>\n",
       "      <th>1074</th>\n",
       "      <td>1075</td>\n",
       "      <td>Male</td>\n",
       "      <td>White</td>\n",
       "      <td>posterior</td>\n",
       "      <td>Nonneoplastic masquerade</td>\n",
       "      <td>not_uveitis</td>\n",
       "      <td>0.0</td>\n",
       "      <td>0.0</td>\n",
       "      <td>0.0</td>\n",
       "      <td>0.0</td>\n",
       "      <td>0.0</td>\n",
       "      <td>0.0</td>\n",
       "      <td>2.39</td>\n",
       "      <td>214</td>\n",
       "      <td>0.64</td>\n",
       "      <td>7.23</td>\n",
       "      <td>4.54</td>\n",
       "      <td>16.2</td>\n",
       "      <td>43.7</td>\n",
       "      <td>96.3</td>\n",
       "      <td>35.7</td>\n",
       "      <td>37.1</td>\n",
       "      <td>12.3</td>\n",
       "      <td>224</td>\n",
       "      <td>85.4</td>\n",
       "      <td>13.6</td>\n",
       "      <td>24.7</td>\n",
       "      <td>3.2</td>\n",
       "      <td>&lt;20</td>\n",
       "      <td>NEG</td>\n",
       "      <td>NEG</td>\n",
       "      <td>128.0</td>\n",
       "      <td>25</td>\n",
       "      <td>NEG</td>\n",
       "      <td>&lt;15</td>\n",
       "      <td>0</td>\n",
       "      <td>0</td>\n",
       "      <td>0</td>\n",
       "    </tr>\n",
       "  </tbody>\n",
       "</table>\n",
       "<p>1075 rows × 38 columns</p>\n",
       "</div>"
      ],
      "text/plain": [
       "        id  gender                    race           loc  \\\n",
       "0        1    Male  Black/African American      anterior   \n",
       "1        2  Female  Black/African American  intermediate   \n",
       "2        3  Female                   White    panuveitis   \n",
       "3        4  Female                   White      anterior   \n",
       "4        5  Female                 unknown      anterior   \n",
       "...    ...     ...                     ...           ...   \n",
       "1070  1071    Male                   Asian    panuveitis   \n",
       "1071  1072    Male                 unknown  intermediate   \n",
       "1072  1073  Female                 unknown     posterior   \n",
       "1073  1074  Female                   Asian     posterior   \n",
       "1074  1075    Male                   White     posterior   \n",
       "\n",
       "                           cat   specific_diagnosis ac_abn_od_cells  \\\n",
       "0     Nonneoplastic Masquerade  idiopathic_anterior             0.0   \n",
       "1                   Idiopathic        pars planitis             2.0   \n",
       "2                     Systemic                  vkh             0.5   \n",
       "3                   Idiopathic  idiopathic_anterior             0.0   \n",
       "4                   Idiopathic  idiopathic_anterior             0.0   \n",
       "...                        ...                  ...             ...   \n",
       "1070                Infectious         tuberculosis             0.0   \n",
       "1071                Idiopathic        pars planitis             0.0   \n",
       "1072                Infectious        toxoplasmosis             0.0   \n",
       "1073                       WDS                  wds             0.0   \n",
       "1074  Nonneoplastic masquerade          not_uveitis             0.0   \n",
       "\n",
       "     ac_abn_os_cells vit_abn_od_cells vit_abn_os_cells vit_abn_od_haze  \\\n",
       "0                0.0              0.0              0.5             0.0   \n",
       "1                2.0              2.0              2.0             0.5   \n",
       "2                0.5              1.0              1.0             0.0   \n",
       "3                0.0              0.0              0.0             0.0   \n",
       "4                0.0              0.0              0.0             0.0   \n",
       "...              ...              ...              ...             ...   \n",
       "1070             0.0              0.0              0.0             0.0   \n",
       "1071             1.0              0.0              2.0             0.0   \n",
       "1072             0.0              0.0              1.0             0.0   \n",
       "1073             0.0              0.0              0.0             0.0   \n",
       "1074             0.0              0.0              0.0             0.0   \n",
       "\n",
       "     vit_abn_os_haze calcium lactate_dehydrogenase  \\\n",
       "0                0.0    2.27                   184   \n",
       "1                1.0    2.32                   209   \n",
       "2                0.0    2.44                   194   \n",
       "3                0.0    2.45                   156   \n",
       "4                0.0    2.28                   175   \n",
       "...              ...     ...                   ...   \n",
       "1070             0.0    2.26                   194   \n",
       "1071             2.0    2.36                   239   \n",
       "1072             1.0    2.26                   196   \n",
       "1073             0.0    2.41                   173   \n",
       "1074             0.0    2.39                   214   \n",
       "\n",
       "     c-reactive_protein,_normal_and_high_sensitivity    wbc   rbc hemoglobin  \\\n",
       "0                                               1.83   6.91  4.97       14.6   \n",
       "1                                              <0.15   4.24  4.22         11   \n",
       "2                                              0.137   6.38  4.31       13.6   \n",
       "3                                                3.5   5.24  4.82       14.6   \n",
       "4                                                  1   8.31  4.72         14   \n",
       "...                                              ...    ...   ...        ...   \n",
       "1070                                            15.4   7.22  5.49       12.7   \n",
       "1071                                             0.8   7.65  4.56       12.6   \n",
       "1072                                             0.6   3.83  4.54       14.5   \n",
       "1073                                            6.97  16.65  4.94       13.4   \n",
       "1074                                            0.64   7.23  4.54       16.2   \n",
       "\n",
       "     hematocrit   mcv   mch  mchc   rdw platelet_count neutrophil_%  \\\n",
       "0          41.4  83.3  29.4  35.3  13.9            194         64.4   \n",
       "1            36  85.3  26.1  30.6  14.8            260         40.1   \n",
       "2          38.7  89.8  31.6  35.1  11.7            344         70.2   \n",
       "3          43.6  90.5  30.3  33.5  12.4            220         56.6   \n",
       "4          40.7  86.2  29.7  34.4  12.1            324         60.4   \n",
       "...         ...   ...   ...   ...   ...            ...          ...   \n",
       "1070       40.6    74  23.1  31.3  15.4            292         67.3   \n",
       "1071       35.9  78.7  27.6  35.1  13.5            219         54.3   \n",
       "1072       42.8  94.3  31.9  33.9  14.9            239         52.6   \n",
       "1073       40.5    82  27.1  33.1  15.7            369         70.5   \n",
       "1074       43.7  96.3  35.7  37.1  12.3            224         85.4   \n",
       "\n",
       "     lymphocytes_% angiotensin_conv#enzyme lysozyme,_plasma anti-ccp_ab  \\\n",
       "0             30.8                     NaN                3         <20   \n",
       "1             49.1                    27.3              NaN         <20   \n",
       "2             22.1                    60.2              4.8         <20   \n",
       "3             34.2                    38.9                :         <20   \n",
       "4             27.4                    18.3              4.5         <20   \n",
       "...            ...                     ...              ...         ...   \n",
       "1070          17.7                   < 1.0              9.3         <20   \n",
       "1071          38.6                      53              3.6         <20   \n",
       "1072          35.5                    39.9              2.9         <20   \n",
       "1073          24.3                      23              3.6         <20   \n",
       "1074          13.6                    24.7              3.2         <20   \n",
       "\n",
       "     anti-ena_screen antinuclear_antibody  complement_c3 complement_c4  \\\n",
       "0                NEG                  NEG          149.0            33   \n",
       "1                NEG                  NEG          130.8          22.8   \n",
       "2                NEG                  NEG          135.9          18.2   \n",
       "3                NEG                  NEG          130.0          19.9   \n",
       "4                NEG                  NEG          130.4            19   \n",
       "...              ...                  ...            ...           ...   \n",
       "1070             NEG                  NEG          112.4          36.1   \n",
       "1071             NEG                  NEG          121.5          22.3   \n",
       "1072             NEG                  NEG          114.9          24.6   \n",
       "1073             NEG                  NEG          131.0            26   \n",
       "1074             NEG                  NEG          128.0            25   \n",
       "\n",
       "     dna_double-stranded_ab rheumatoid_factor hbc__ab hbs__ag hcv__ab  \n",
       "0                       NEG               <15       0       0       0  \n",
       "1                       NEG               <10       0       0       0  \n",
       "2                       NEG               <10       0       0       0  \n",
       "3                       NEG               <15       0       0       0  \n",
       "4                        73               <10       0       0       0  \n",
       "...                     ...               ...     ...     ...     ...  \n",
       "1070                    NEG               <15       0       0       0  \n",
       "1071                    NEG               <15       0       0       0  \n",
       "1072                    NEG               <15       0       0       0  \n",
       "1073                    NEG               <15       0       0       0  \n",
       "1074                    NEG               <15       0       0       0  \n",
       "\n",
       "[1075 rows x 38 columns]"
      ]
     },
     "execution_count": 28,
     "metadata": {},
     "output_type": "execute_result"
    }
   ],
   "source": [
    "pd.set_option('max_columns', None)\n",
    "df"
   ]
  },
  {
   "cell_type": "code",
   "execution_count": 29,
   "metadata": {},
   "outputs": [],
   "source": [
    "numeric_features = []\n",
    "categorical_features = []\n",
    "imputer = {'categorical':{'strategy':'constant', 'fill_value':'missing'}, 'numerical':{'strategy':'median'}}\n",
    "# preprocessor = pipe.preprocessing(categorical_features, numeric_features, imputer)"
   ]
  }
 ],
 "metadata": {
  "kernelspec": {
   "display_name": "Python 3",
   "language": "python",
   "name": "python3"
  },
  "language_info": {
   "codemirror_mode": {
    "name": "ipython",
    "version": 3
   },
   "file_extension": ".py",
   "mimetype": "text/x-python",
   "name": "python",
   "nbconvert_exporter": "python",
   "pygments_lexer": "ipython3",
   "version": "3.8.5"
  }
 },
 "nbformat": 4,
 "nbformat_minor": 4
}<|MERGE_RESOLUTION|>--- conflicted
+++ resolved
@@ -90,11 +90,7 @@
   },
   {
    "cell_type": "code",
-<<<<<<< HEAD
    "execution_count": 1,
-=======
-   "execution_count": 3,
->>>>>>> ba8c376b
    "metadata": {
     "pycharm": {
      "name": "#%%\n"
